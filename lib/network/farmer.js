--- conflicted
+++ resolved
@@ -289,11 +289,7 @@
     this._connectBridge(bridge, (err) => {
       if (err) {
         this._logger.error('Unable to connect to bridge: %s, reason: %s',
-<<<<<<< HEAD
                            bridge.url, (err.content && err.content.message) || err.message);
-=======
-          bridge.url, err.message);
->>>>>>> a956fe16
         return next();
       }
       this.bridges.get(bridge.extendedKey).connected = true;
