--- conflicted
+++ resolved
@@ -207,20 +207,11 @@
  * @private
  */
 StorageManager.prototype._initShardReaper = function() {
-<<<<<<< HEAD
-  var self = this;
-
-=======
->>>>>>> c90149a3
   if (this._options.disableReaper) {
     return false;
   }
 
-<<<<<<< HEAD
-  setTimeout(self.clean.bind(this, this._initShardReaper),
-=======
   setTimeout(this.clean.bind(this, this._initShardReaper.bind(this)),
->>>>>>> c90149a3
              constants.CLEAN_INTERVAL);
 };
 
